--- conflicted
+++ resolved
@@ -160,7 +160,6 @@
     # Get connection pairs from connectivity matrix
     from_idx, to_idx = np.where(connectivity_matrix)
 
-<<<<<<< HEAD
     # Pre-synapse at the zero-eth branch and zero-eth compartment
     global_pre_indices = (
         pre_cell_view.scope("local").branch(0).comp(0).nodes.index.to_numpy()
@@ -172,10 +171,5 @@
         post_cell_view.scope("local").branch(0).comp(0).nodes.index.to_numpy()
     )
     post_rows = post_cell_view.select(nodes=global_post_indices[to_idx]).nodes
-=======
-    # Pre-synapse is at the zero-eth branch and zero-eth compartment.
-    global_pre_indices = pre_cell_nodes.loc[pre_cell_inds, "index"].to_numpy()
-    pre_rows = pre_cell_view.select(nodes=global_pre_indices).nodes
->>>>>>> ca6dbbc3
 
     pre_cell_view.base._append_multiple_synapses(pre_rows, post_rows, synapse_type)